--- conflicted
+++ resolved
@@ -166,14 +166,9 @@
 }
 
 # Test mode (set to True to limit scraping for testing)
-<<<<<<< HEAD
 TEST_MODE = False
 # Number of products to scrape in test mode
 TEST_MODE_PRODUCT_LIMIT = 50
-=======
-TEST_MODE = True
-TEST_MODE_PRODUCT_LIMIT = 5
->>>>>>> a8fb44a9
 
 # ============================================================================
 # HISTORICAL TRACKING CONFIGURATION
@@ -187,10 +182,15 @@
 
 # Static columns that don't change (used as keys/metadata)
 HISTORICAL_STATIC_COLUMNS = ['unique_size_id']
+HISTORICAL_STATIC_COLUMNS = ['unique_size_id']
 
 # Columns to track over time (will have timestamp prefix)
 HISTORICAL_TRACKED_COLUMNS = ['available', 'price', 'original_price', 'discount_percent']
 
+HISTORICAL_TRACKED_COLUMNS = ['available', 'price', 'original_price', 'discount_percent']
+
 
 # All columns for historical file
+HISTORICAL_ALL_COLUMNS = HISTORICAL_STATIC_COLUMNS + HISTORICAL_TRACKED_COLUMNS + ['capture_timestamp', 'change_type']
+
 HISTORICAL_ALL_COLUMNS = HISTORICAL_STATIC_COLUMNS + HISTORICAL_TRACKED_COLUMNS + ['capture_timestamp', 'change_type']