"""
Historical data tracking - Change-based approach
Tracks only when availability, pricing, or discount changes occur
"""

import pandas as pd
from utils.logger import setup_logger

logger = setup_logger(__name__)


class HistoricalTracker:
    """Tracks size availability and pricing changes over time (stored in RDS)"""

    def __init__(self, db_manager):
        self.db_manager = db_manager

    def update_historical_data(self, new_size_availability, timestamp):
        logger.info("Updating historical size availability data...")

        try:
            new_df = pd.DataFrame(new_size_availability)
            old_df = self.db_manager.fetch_latest_historical_data()
<<<<<<< HEAD
            if old_df.empty:
                logger.info("No existing historical data found in DB.")
            else:
                logger.info(f"Loaded {len(old_df)} latest historical records from DB")

            new_records = self._detect_changes(old_df, new_df, timestamp)

            if new_records is not None and not new_records.empty:
                logger.info(f"✅ Detected {len(new_records)} new changes")
                # The 'timestamp' key in _create_record matches the new_records dict
=======
            logger.info(f"Loaded {len(old_df)} latest historical records from DB")

            new_records = self._detect_changes(old_df, new_df, timestamp)

            if new_records is not None and not new_records.empty:
                logger.info(f"✅ Detected {len(new_records)} new changes")
>>>>>>> a8fb44a9
                self.db_manager.save_price_logs(new_records.to_dict(orient="records"))
                logger.info("📦 Saved changes to RDS successfully")
            else:
                logger.info("✅ No changes detected - historical data unchanged")

            return True

        except Exception as e:
            logger.error(f"Error updating historical data: {e}", exc_info=True)
            return False

    # -----------------------------------------------------------------------
    # CHANGE DETECTION
    # -----------------------------------------------------------------------

    def _detect_changes(self, historical_df, new_df, timestamp):
        """Detect changes between old (historical) and new data"""
        new_records = []
<<<<<<< HEAD

        if not historical_df.empty:
            # *** FIX 1: Use 'capture_timestamp' (the real column name from DB) ***
            if 'capture_timestamp' not in historical_df.columns:
                logger.error("DB data is missing 'capture_timestamp'. Cannot detect changes.")
                return None
            
            historical_df['capture_timestamp'] = pd.to_datetime(historical_df['capture_timestamp'])
            
            # This logic is correct IF fetch_latest_historical_data() ever returns multiple
            # records for the same unique_size_id (which it shouldn't, but this is safe).
            historical_df = historical_df.sort_values(by='capture_timestamp', ascending=False)
            latest_df = historical_df.drop_duplicates(subset='unique_size_id', keep='first')
            
            latest_historical = latest_df.set_index('unique_size_id')
        else:
            latest_historical = pd.DataFrame()

        for _, new_row in new_df.iterrows():
            unique_size_id = new_row['unique_size_id']

            if unique_size_id not in latest_historical.index:
                record = self._create_record(new_row, timestamp, 'INITIAL')
                new_records.append(record)
                logger.info(f"  NEW: {unique_size_id}")
            else:
                old_row = latest_historical.loc[unique_size_id]
                changes = self._get_changes(old_row, new_row)

                if changes:
                    change_type = ','.join(changes)
                    record = self._create_record(new_row, timestamp, change_type)
                    new_records.append(record)
                    logger.info(f"  CHANGED: {unique_size_id} → {change_type}")
                # else:
                #    logger.debug(f"  NO CHANGE: {unique_size_id}")


        return pd.DataFrame(new_records) if new_records else None

    def _get_changes(self, old_row, new_row):
        """Detect which tracked columns changed"""
        tracked = ['available', 'price', 'original_price', 'discount_percent']
        changes = []

        for col in tracked:
            # old_row is a pandas Series, can be missing keys if DB columns are null
            old_val = self._normalize_value(old_row.get(col)) 
            new_val = self._normalize_value(new_row.get(col))
            if old_val != new_val:
                changes.append(col)
        return changes

    def _normalize_value(self, value):
        """
        *** FIX 2: Robust normalization to prevent false-positive changes ***
        Normalize values for comparison across different types (str, bool, num, None).
        """
        
        # 1. Handle booleans
        if isinstance(value, bool):
            return value  # Returns True or False
        if isinstance(value, str):
            val_lower = value.strip().lower()
            if val_lower == 'true':
                return True
            if val_lower == 'false':
                return False
            # Fall through for other strings (like 'N/A')

        # 2. Handle nulls
        # pd.isna() handles np.nan, pd.NaT, etc.
        if value in ("N/A", "", None) or pd.isna(value):
            return None

        # 3. Handle numerics
        try:
            # Convert to float for a consistent numeric comparison
            # This makes 65, 65.0, and "65" all equal
            return float(value)
        except (ValueError, TypeError):
            # Fallback for non-numeric, non-null strings
            return str(value).strip().upper()


    def _create_record(self, row, timestamp, change_type):
        """
        Format a new record for insertion.
        The 'timestamp' key here is the *new* timestamp for this scrape,
        which will become the 'capture_timestamp' in the database.
        """
        return {
            'unique_size_id': row.get('unique_size_id'),
            'timestamp': timestamp, # This is correct, it's the new scrape's timestamp
            'available': row.get('available'),
            'price': row.get('price'),
            'original_price': row.get('original_price'),
            'discount_percent': row.get('discount_percent'),
            'change_type': change_type
        }

    # -----------------------------------------------------------------------
    # RETRIEVAL HELPERS
    # -----------------------------------------------------------------------

=======

        # Get the latest known values by unique_size_id
        if not historical_df.empty:
            latest_historical = historical_df.set_index('unique_size_id')
        else:
            latest_historical = pd.DataFrame()

        for _, new_row in new_df.iterrows():
            unique_size_id = new_row['unique_size_id']

            if unique_size_id not in latest_historical.index:
                record = self._create_record(new_row, timestamp, 'INITIAL')
                new_records.append(record)
                logger.info(f"  NEW: {unique_size_id}")
            else:
                old_row = latest_historical.loc[unique_size_id]
                changes = self._get_changes(old_row, new_row)

                if changes:
                    change_type = ','.join(changes)
                    record = self._create_record(new_row, timestamp, change_type)
                    new_records.append(record)
                    logger.info(f"  CHANGED: {unique_size_id} → {change_type}")

        return pd.DataFrame(new_records) if new_records else None

    def _get_changes(self, old_row, new_row):
        """Detect which tracked columns changed"""
        tracked = ['available', 'price', 'original_price', 'discount_percent']
        changes = []

        for col in tracked:
            old_val = self._normalize_value(old_row[col])
            new_val = self._normalize_value(new_row[col])
            if old_val != new_val:
                changes.append(col)
        return changes

    def _normalize_value(self, value):
        """Normalize values for comparison"""
        if pd.isna(value) or value in ['', None]:
            return None
        try:
            return float(value)
        except (ValueError, TypeError):
            return str(value).strip().upper()

    def _create_record(self, row, timestamp, change_type):
        """Format a new record for insertion"""
        return {
            'unique_size_id': row.get('unique_size_id'),
            'timestamp': timestamp,
            'available': row.get('available'),
            'price': row.get('price'),
            'original_price': row.get('original_price'),
            'discount_percent': row.get('discount_percent'),
            'change_type': change_type
        }

    # -----------------------------------------------------------------------
    # RETRIEVAL HELPERS
    # -----------------------------------------------------------------------

>>>>>>> a8fb44a9
    def get_product_history(self, unique_size_id):
        """Fetch full history for a product from RDS"""
        return self.db_manager.fetch_historical_by_size(unique_size_id)

    def get_statistics(self):
        """Fetch overall statistics from RDS"""
        return self.db_manager.fetch_historical_statistics()<|MERGE_RESOLUTION|>--- conflicted
+++ resolved
@@ -11,7 +11,10 @@
 
 class HistoricalTracker:
     """Tracks size availability and pricing changes over time (stored in RDS)"""
+    """Tracks size availability and pricing changes over time (stored in RDS)"""
 
+    def __init__(self, db_manager):
+        self.db_manager = db_manager
     def __init__(self, db_manager):
         self.db_manager = db_manager
 
@@ -21,7 +24,6 @@
         try:
             new_df = pd.DataFrame(new_size_availability)
             old_df = self.db_manager.fetch_latest_historical_data()
-<<<<<<< HEAD
             if old_df.empty:
                 logger.info("No existing historical data found in DB.")
             else:
@@ -32,17 +34,10 @@
             if new_records is not None and not new_records.empty:
                 logger.info(f"✅ Detected {len(new_records)} new changes")
                 # The 'timestamp' key in _create_record matches the new_records dict
-=======
-            logger.info(f"Loaded {len(old_df)} latest historical records from DB")
-
-            new_records = self._detect_changes(old_df, new_df, timestamp)
-
-            if new_records is not None and not new_records.empty:
-                logger.info(f"✅ Detected {len(new_records)} new changes")
->>>>>>> a8fb44a9
                 self.db_manager.save_price_logs(new_records.to_dict(orient="records"))
                 logger.info("📦 Saved changes to RDS successfully")
             else:
+                logger.info("✅ No changes detected - historical data unchanged")
                 logger.info("✅ No changes detected - historical data unchanged")
 
             return True
@@ -55,10 +50,14 @@
     # CHANGE DETECTION
     # -----------------------------------------------------------------------
 
+    # -----------------------------------------------------------------------
+    # CHANGE DETECTION
+    # -----------------------------------------------------------------------
+
     def _detect_changes(self, historical_df, new_df, timestamp):
         """Detect changes between old (historical) and new data"""
+        """Detect changes between old (historical) and new data"""
         new_records = []
-<<<<<<< HEAD
 
         if not historical_df.empty:
             # *** FIX 1: Use 'capture_timestamp' (the real column name from DB) ***
@@ -98,8 +97,11 @@
 
 
         return pd.DataFrame(new_records) if new_records else None
+        return pd.DataFrame(new_records) if new_records else None
 
     def _get_changes(self, old_row, new_row):
+        """Detect which tracked columns changed"""
+        tracked = ['available', 'price', 'original_price', 'discount_percent']
         """Detect which tracked columns changed"""
         tracked = ['available', 'price', 'original_price', 'discount_percent']
         changes = []
@@ -164,71 +166,6 @@
     # RETRIEVAL HELPERS
     # -----------------------------------------------------------------------
 
-=======
-
-        # Get the latest known values by unique_size_id
-        if not historical_df.empty:
-            latest_historical = historical_df.set_index('unique_size_id')
-        else:
-            latest_historical = pd.DataFrame()
-
-        for _, new_row in new_df.iterrows():
-            unique_size_id = new_row['unique_size_id']
-
-            if unique_size_id not in latest_historical.index:
-                record = self._create_record(new_row, timestamp, 'INITIAL')
-                new_records.append(record)
-                logger.info(f"  NEW: {unique_size_id}")
-            else:
-                old_row = latest_historical.loc[unique_size_id]
-                changes = self._get_changes(old_row, new_row)
-
-                if changes:
-                    change_type = ','.join(changes)
-                    record = self._create_record(new_row, timestamp, change_type)
-                    new_records.append(record)
-                    logger.info(f"  CHANGED: {unique_size_id} → {change_type}")
-
-        return pd.DataFrame(new_records) if new_records else None
-
-    def _get_changes(self, old_row, new_row):
-        """Detect which tracked columns changed"""
-        tracked = ['available', 'price', 'original_price', 'discount_percent']
-        changes = []
-
-        for col in tracked:
-            old_val = self._normalize_value(old_row[col])
-            new_val = self._normalize_value(new_row[col])
-            if old_val != new_val:
-                changes.append(col)
-        return changes
-
-    def _normalize_value(self, value):
-        """Normalize values for comparison"""
-        if pd.isna(value) or value in ['', None]:
-            return None
-        try:
-            return float(value)
-        except (ValueError, TypeError):
-            return str(value).strip().upper()
-
-    def _create_record(self, row, timestamp, change_type):
-        """Format a new record for insertion"""
-        return {
-            'unique_size_id': row.get('unique_size_id'),
-            'timestamp': timestamp,
-            'available': row.get('available'),
-            'price': row.get('price'),
-            'original_price': row.get('original_price'),
-            'discount_percent': row.get('discount_percent'),
-            'change_type': change_type
-        }
-
-    # -----------------------------------------------------------------------
-    # RETRIEVAL HELPERS
-    # -----------------------------------------------------------------------
-
->>>>>>> a8fb44a9
     def get_product_history(self, unique_size_id):
         """Fetch full history for a product from RDS"""
         return self.db_manager.fetch_historical_by_size(unique_size_id)
