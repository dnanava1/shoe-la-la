--- conflicted
+++ resolved
@@ -94,12 +94,6 @@
         print("\n" + "=" * 60)
         print("HISTORICAL TRACKING")
         print("=" * 60)
-<<<<<<< HEAD
-        print(f"📊 Total Products Tracked:  {stats['total_products']:>6}")
-        print(f"🔄 Total Scraping Runs:     {stats['scraping_runs']:>6}")
-        print(f"📈 Total Columns: g;       {stats['total_columns']:>6}")
-        print(f"📅 Latest Run:              {stats['timestamps'][-1] if stats['timestamps'] else 'N/A'}")
-=======
         print(f"📊 Total Records:           {stats['total_records']:>6}")
         print(f"🔢 Unique Products:         {stats['unique_products']:>6}")
         print(f"🔄 Scraping Runs:           {stats['scraping_runs']:>6}")
@@ -112,7 +106,6 @@
                 print(f"   {change_type:25s} {count:>6}")
 
         print(f"\n📅 Latest Run:              {stats['timestamps'][-1] if stats['timestamps'] else 'N/A'}")
->>>>>>> b555e903
         print("=" * 60)
     else:
         print("\n" + "=" * 60)
